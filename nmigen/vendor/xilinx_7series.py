--- conflicted
+++ resolved
@@ -366,37 +366,32 @@
 
     def get_ff_sync(self, ff_sync):
         m = Module()
-<<<<<<< HEAD
+        # Vivado uses the `ASYNC_REG` attribute to prevent SRL inferrence,
+        # in clock domain crossing reporting and for placement
         # the `nmigen.async_ff` attribute is used in the constraints file to find the
         # first register in each MultiReg and add false path and max delay constraints
-        ff_sync._stages[0].attrs["nmigen.async_ff"]="TRUE"
-        for i, o in zip((ff_sync.i, *ff_sync._stages), ff_sync._stages):
-            # Vivado uses the `ASYNC_REG` attribute to prevent SRL inferrence,
-            # in clock domain crossing reporting and for placement
-            o.attrs["ASYNC_REG"] = "TRUE"
-            m.d[ff_sync._o_domain] += o.eq(i)
-        m.d.comb += ff_sync.o.eq(ff_sync._stages[-1])
-        return m
-
-    def get_reset_sync(self, resetsync):
-        m = Module()
-        m.domains += ClockDomain("reset_sync", async_reset=True, local=True)
-        resetsync._stages[0].attrs["nmigen.async_ff"]="TRUE"
-        for i, o in zip((0, *resetsync._stages), resetsync._stages):
-            o.attrs["ASYNC_REG"] = "TRUE"
-            m.d.reset_sync += o.eq(i)
-        m.d.comb += [
-            ClockSignal("reset_sync").eq(ClockSignal(resetsync._domain)),
-            ResetSignal("reset_sync").eq(resetsync.arst),
-            ResetSignal(resetsync._domain).eq(resetsync._stages[-1])
-        ]
-=======
         flops = [Signal(ff_sync.i.shape(), name="stage{}".format(index),
                         reset=ff_sync._reset, reset_less=ff_sync._reset_less,
                         attrs={"ASYNC_REG": "TRUE"})
                  for index in range(ff_sync._stages)]
+        flops[0].attrs["nmigen.async_ff"]="TRUE"
         for i, o in zip((ff_sync.i, *flops), flops):
             m.d[ff_sync._o_domain] += o.eq(i)
         m.d.comb += ff_sync.o.eq(flops[-1])
->>>>>>> 86f0f12b
+        return m
+
+    def get_reset_sync(self, resetsync):
+        m = Module()
+        m.domains += ClockDomain("reset_sync", async_reset=True, local=True)
+        flops = [Signal(1, name="stage{}".format(index), reset=1,
+                        attrs={"ASYNC_REG": "TRUE"})
+                 for index in range(reset_sync._stages)]
+        flops[0].attrs["nmigen.async_ff"]="TRUE"
+        for i, o in zip((0, *flops), flops):
+            m.d.reset_sync += o.eq(i)
+        m.d.comb += [
+            ClockSignal("reset_sync").eq(ClockSignal(reset_sync._domain)),
+            ResetSignal("reset_sync").eq(reset_sync.arst),
+            ResetSignal(reset_sync._domain).eq(flops[-1])
+        ]
         return m