import warnings
from enum import Enum

from ..hdl.ast import *
from .tools import *


class ValueTestCase(FHDLTestCase):
    def test_wrap(self):
        self.assertIsInstance(Value.wrap(0), Const)
        self.assertIsInstance(Value.wrap(True), Const)
        c = Const(0)
        self.assertIs(Value.wrap(c), c)
        with self.assertRaises(
                TypeError, msg="Object ''str'' is not an nMigen value"):
            Value.wrap("str")

    def test_bool(self):
        with self.assertRaises(
                TypeError, msg="Attempted to convert nMigen value to boolean"):
            if Const(0):
                pass

    def test_len(self):
        self.assertEqual(len(Const(10)), 4)

    def test_getitem_int(self):
        s1 = Const(10)[0]
        self.assertIsInstance(s1, Slice)
        self.assertEqual(s1.start, 0)
        self.assertEqual(s1.end, 1)
        s2 = Const(10)[-1]
        self.assertIsInstance(s2, Slice)
        self.assertEqual(s2.start, 3)
        self.assertEqual(s2.end, 4)
        with self.assertRaises(
                IndexError, msg="Cannot index 5 bits into 4-bit value"):
            Const(10)[5]

    def test_getitem_slice(self):
        s1 = Const(10)[1:3]
        self.assertIsInstance(s1, Slice)
        self.assertEqual(s1.start, 1)
        self.assertEqual(s1.end, 3)
        s2 = Const(10)[1:-2]
        self.assertIsInstance(s2, Slice)
        self.assertEqual(s2.start, 1)
        self.assertEqual(s2.end, 2)
        s3 = Const(31)[::2]
        self.assertIsInstance(s3, Cat)
        self.assertIsInstance(s3.parts[0], Slice)
        self.assertEqual(s3.parts[0].start, 0)
        self.assertEqual(s3.parts[0].end, 1)
        self.assertIsInstance(s3.parts[1], Slice)
        self.assertEqual(s3.parts[1].start, 2)
        self.assertEqual(s3.parts[1].end, 3)
        self.assertIsInstance(s3.parts[2], Slice)
        self.assertEqual(s3.parts[2].start, 4)
        self.assertEqual(s3.parts[2].end, 5)

    def test_getitem_wrong(self):
        with self.assertRaises(TypeError, msg="Cannot index value with 'str'"):
            Const(31)["str"]

    def test_matches_int(self):
        s = Const(0b101)  # 3'd5
        m = s.matches(6)
<<<<<<< HEAD
        self.assertEqual(repr(m), "(r| (cat (== (const 3'd5) (const 3'd6))))")
=======
        self.assertEqual(repr(m), "(== (const 3'd5) (const 3'd6))")
>>>>>>> b63bc17d

    def test_matches_str(self):
        s = Const(0b101)  # 3'd5
        p = "10-"  # mask 3'd6, comparand 3'd4
        m = s.matches(p)
        self.assertEqual(
<<<<<<< HEAD
            repr(m), "(r| (cat (== (& (const 3'd5) (const 3'd6)) (const 3'd4))))")
=======
            repr(m), "(== (& (const 3'd5) (const 3'd6)) (const 3'd4))")
>>>>>>> b63bc17d

    def test_matches_str_wrong_size(self):
        with self.assertRaises(
                SyntaxError,
                msg=
                "Match value '1-' must have the same width as matched (which is 3)"
        ):
            s = Const(0b101)
            p = "1-"
            m = s.matches(p)

    def test_matches_str_bad_content(self):
        with self.assertRaises(
                SyntaxError,
                msg="Match value 'cat' must contain only 0, 1, or -"):
            s = Const(0b101)
            p = "cat"
            m = s.matches(p)

    def test_matches_wrong_type(self):
        with self.assertRaises(
                SyntaxError,
                msg="matches() only accepts strings and integers"):
            s = Const(0b101)
            p = 1.0
            m = s.matches(p)

    def test_matches_multiple(self):
        s = Const(0b101)  #3'd5
        m = s.matches(6, 7)
        self.assertEqual(
            repr(m),
<<<<<<< HEAD
            "(r| (cat (== (const 3'd5) (const 3'd6)) (== (const 3'd5) (const 3'd7))))"
=======
            "(| (== (const 3'd5) (const 3'd6)) (== (const 3'd5) (const 3'd7)))"
>>>>>>> b63bc17d
        )

    def test_matches_empty(self):
        s = Const(0b101)  #3'd5
        m = s.matches()
<<<<<<< HEAD
        self.assertEqual(repr(m), "(r| (cat ))")
=======
        self.assertEqual(repr(m), "0")
>>>>>>> b63bc17d


class ConstTestCase(FHDLTestCase):
    def test_shape(self):
        self.assertEqual(Const(0).shape(), (1, False))
        self.assertEqual(Const(1).shape(), (1, False))
        self.assertEqual(Const(10).shape(), (4, False))
        self.assertEqual(Const(-10).shape(), (5, True))

        self.assertEqual(Const(1, 4).shape(), (4, False))
        self.assertEqual(Const(1, (4, True)).shape(), (4, True))
        self.assertEqual(Const(0, (0, False)).shape(), (0, False))

    def test_shape_bad(self):
        with self.assertRaises(
                TypeError,
                msg="Width must be a non-negative integer, not '-1'"):
            Const(1, -1)

    def test_normalization(self):
        self.assertEqual(Const(0b10110, (5, True)).value, -10)

    def test_value(self):
        self.assertEqual(Const(10).value, 10)

    def test_repr(self):
        self.assertEqual(repr(Const(10)), "(const 4'd10)")
        self.assertEqual(repr(Const(-10)), "(const 5'sd-10)")

    def test_hash(self):
        with self.assertRaises(TypeError):
            hash(Const(0))


class OperatorTestCase(FHDLTestCase):
    def test_bool(self):
        v = Const(0, 4).bool()
        self.assertEqual(repr(v), "(b (const 4'd0))")
        self.assertEqual(v.shape(), (1, False))

    def test_invert(self):
        v = ~Const(0, 4)
        self.assertEqual(repr(v), "(~ (const 4'd0))")
        self.assertEqual(v.shape(), (4, False))

    def test_neg(self):
        v1 = -Const(0, (4, False))
        self.assertEqual(repr(v1), "(- (const 4'd0))")
        self.assertEqual(v1.shape(), (5, True))
        v2 = -Const(0, (4, True))
        self.assertEqual(repr(v2), "(- (const 4'sd0))")
        self.assertEqual(v2.shape(), (4, True))

    def test_add(self):
        v1 = Const(0, (4, False)) + Const(0, (6, False))
        self.assertEqual(repr(v1), "(+ (const 4'd0) (const 6'd0))")
        self.assertEqual(v1.shape(), (7, False))
        v2 = Const(0, (4, True)) + Const(0, (6, True))
        self.assertEqual(v2.shape(), (7, True))
        v3 = Const(0, (4, True)) + Const(0, (4, False))
        self.assertEqual(v3.shape(), (6, True))
        v4 = Const(0, (4, False)) + Const(0, (4, True))
        self.assertEqual(v4.shape(), (6, True))
        v5 = 10 + Const(0, 4)
        self.assertEqual(v5.shape(), (5, False))

    def test_sub(self):
        v1 = Const(0, (4, False)) - Const(0, (6, False))
        self.assertEqual(repr(v1), "(- (const 4'd0) (const 6'd0))")
        self.assertEqual(v1.shape(), (7, False))
        v2 = Const(0, (4, True)) - Const(0, (6, True))
        self.assertEqual(v2.shape(), (7, True))
        v3 = Const(0, (4, True)) - Const(0, (4, False))
        self.assertEqual(v3.shape(), (6, True))
        v4 = Const(0, (4, False)) - Const(0, (4, True))
        self.assertEqual(v4.shape(), (6, True))
        v5 = 10 - Const(0, 4)
        self.assertEqual(v5.shape(), (5, False))

    def test_mul(self):
        v1 = Const(0, (4, False)) * Const(0, (6, False))
        self.assertEqual(repr(v1), "(* (const 4'd0) (const 6'd0))")
        self.assertEqual(v1.shape(), (10, False))
        v2 = Const(0, (4, True)) * Const(0, (6, True))
        self.assertEqual(v2.shape(), (10, True))
        v3 = Const(0, (4, True)) * Const(0, (4, False))
        self.assertEqual(v3.shape(), (8, True))
        v5 = 10 * Const(0, 4)
        self.assertEqual(v5.shape(), (8, False))

    def test_and(self):
        v1 = Const(0, (4, False)) & Const(0, (6, False))
        self.assertEqual(repr(v1), "(& (const 4'd0) (const 6'd0))")
        self.assertEqual(v1.shape(), (6, False))
        v2 = Const(0, (4, True)) & Const(0, (6, True))
        self.assertEqual(v2.shape(), (6, True))
        v3 = Const(0, (4, True)) & Const(0, (4, False))
        self.assertEqual(v3.shape(), (5, True))
        v4 = Const(0, (4, False)) & Const(0, (4, True))
        self.assertEqual(v4.shape(), (5, True))
        v5 = 10 & Const(0, 4)
        self.assertEqual(v5.shape(), (4, False))

    def test_or(self):
        v1 = Const(0, (4, False)) | Const(0, (6, False))
        self.assertEqual(repr(v1), "(| (const 4'd0) (const 6'd0))")
        self.assertEqual(v1.shape(), (6, False))
        v2 = Const(0, (4, True)) | Const(0, (6, True))
        self.assertEqual(v2.shape(), (6, True))
        v3 = Const(0, (4, True)) | Const(0, (4, False))
        self.assertEqual(v3.shape(), (5, True))
        v4 = Const(0, (4, False)) | Const(0, (4, True))
        self.assertEqual(v4.shape(), (5, True))
        v5 = 10 | Const(0, 4)
        self.assertEqual(v5.shape(), (4, False))

    def test_xor(self):
        v1 = Const(0, (4, False)) ^ Const(0, (6, False))
        self.assertEqual(repr(v1), "(^ (const 4'd0) (const 6'd0))")
        self.assertEqual(v1.shape(), (6, False))
        v2 = Const(0, (4, True)) ^ Const(0, (6, True))
        self.assertEqual(v2.shape(), (6, True))
        v3 = Const(0, (4, True)) ^ Const(0, (4, False))
        self.assertEqual(v3.shape(), (5, True))
        v4 = Const(0, (4, False)) ^ Const(0, (4, True))
        self.assertEqual(v4.shape(), (5, True))
        v5 = 10 ^ Const(0, 4)
        self.assertEqual(v5.shape(), (4, False))

    def test_shl(self):
        v1 = Const(1, 4) << Const(4)
        self.assertEqual(repr(v1), "(<< (const 4'd1) (const 3'd4))")
        self.assertEqual(v1.shape(), (11, False))
        v2 = Const(1, 4) << Const(-3)
        self.assertEqual(v2.shape(), (7, False))

    def test_shr(self):
        v1 = Const(1, 4) >> Const(4)
        self.assertEqual(repr(v1), "(>> (const 4'd1) (const 3'd4))")
        self.assertEqual(v1.shape(), (4, False))
        v2 = Const(1, 4) >> Const(-3)
        self.assertEqual(v2.shape(), (8, False))

    def test_lt(self):
        v = Const(0, 4) < Const(0, 6)
        self.assertEqual(repr(v), "(< (const 4'd0) (const 6'd0))")
        self.assertEqual(v.shape(), (1, False))

    def test_le(self):
        v = Const(0, 4) <= Const(0, 6)
        self.assertEqual(repr(v), "(<= (const 4'd0) (const 6'd0))")
        self.assertEqual(v.shape(), (1, False))

    def test_gt(self):
        v = Const(0, 4) > Const(0, 6)
        self.assertEqual(repr(v), "(> (const 4'd0) (const 6'd0))")
        self.assertEqual(v.shape(), (1, False))

    def test_ge(self):
        v = Const(0, 4) >= Const(0, 6)
        self.assertEqual(repr(v), "(>= (const 4'd0) (const 6'd0))")
        self.assertEqual(v.shape(), (1, False))

    def test_eq(self):
        v = Const(0, 4) == Const(0, 6)
        self.assertEqual(repr(v), "(== (const 4'd0) (const 6'd0))")
        self.assertEqual(v.shape(), (1, False))

    def test_ne(self):
        v = Const(0, 4) != Const(0, 6)
        self.assertEqual(repr(v), "(!= (const 4'd0) (const 6'd0))")
        self.assertEqual(v.shape(), (1, False))

    def test_mux(self):
        s = Const(0)
        v1 = Mux(s, Const(0, (4, False)), Const(0, (6, False)))
        self.assertEqual(
            repr(v1), "(m (const 1'd0) (const 4'd0) (const 6'd0))")
        self.assertEqual(v1.shape(), (6, False))
        v2 = Mux(s, Const(0, (4, True)), Const(0, (6, True)))
        self.assertEqual(v2.shape(), (6, True))
        v3 = Mux(s, Const(0, (4, True)), Const(0, (4, False)))
        self.assertEqual(v3.shape(), (5, True))
        v4 = Mux(s, Const(0, (4, False)), Const(0, (4, True)))
        self.assertEqual(v4.shape(), (5, True))

    def test_bool(self):
        v = Const(0).bool()
        self.assertEqual(repr(v), "(b (const 1'd0))")
        self.assertEqual(v.shape(), (1, False))

    def test_any(self):
        v = Const(0b101).any()
        self.assertEqual(repr(v), "(r| (const 3'd5))")

    def test_all(self):
        v = Const(0b101).all()
        self.assertEqual(repr(v), "(r& (const 3'd5))")

    def test_xor(self):
        v = Const(0b101).xor()
        self.assertEqual(repr(v), "(r^ (const 3'd5))")

    def test_hash(self):
        with self.assertRaises(TypeError):
            hash(Const(0) + Const(0))


class SliceTestCase(FHDLTestCase):
    def test_shape(self):
        s1 = Const(10)[2]
        self.assertEqual(s1.shape(), (1, False))
        s2 = Const(-10)[0:2]
        self.assertEqual(s2.shape(), (2, False))

    def test_start_end_negative(self):
        c = Const(0, 8)
        s1 = Slice(c, 0, -1)
        self.assertEqual((s1.start, s1.end), (0, 7))
        s1 = Slice(c, -4, -1)
        self.assertEqual((s1.start, s1.end), (4, 7))

    def test_start_end_wrong(self):
        with self.assertRaises(
                TypeError, msg="Slice start must be an integer, not ''x''"):
            Slice(0, "x", 1)
        with self.assertRaises(
                TypeError, msg="Slice end must be an integer, not ''x''"):
            Slice(0, 1, "x")

    def test_start_end_out_of_range(self):
        c = Const(0, 8)
        with self.assertRaises(
                IndexError, msg="Cannot start slice 10 bits into 8-bit value"):
            Slice(c, 10, 12)
        with self.assertRaises(
                IndexError, msg="Cannot end slice 12 bits into 8-bit value"):
            Slice(c, 0, 12)
        with self.assertRaises(
                IndexError, msg="Slice start 4 must be less than slice end 2"):
            Slice(c, 4, 2)

    def test_repr(self):
        s1 = Const(10)[2]
        self.assertEqual(repr(s1), "(slice (const 4'd10) 2:3)")


class BitSelectTestCase(FHDLTestCase):
    def setUp(self):
        self.c = Const(0, 8)
        self.s = Signal.range(self.c.nbits)

    def test_shape(self):
        s1 = self.c.bit_select(self.s, 2)
        self.assertEqual(s1.shape(), (2, False))
        s2 = self.c.bit_select(self.s, 0)
        self.assertEqual(s2.shape(), (0, False))

    def test_stride(self):
        s1 = self.c.bit_select(self.s, 2)
        self.assertEqual(s1.stride, 1)

    def test_width_bad(self):
        with self.assertRaises(TypeError):
            self.c.bit_select(self.s, -1)

    def test_repr(self):
        s = self.c.bit_select(self.s, 2)
        self.assertEqual(repr(s), "(part (const 8'd0) (sig s) 2 1)")


class WordSelectTestCase(FHDLTestCase):
    def setUp(self):
        self.c = Const(0, 8)
        self.s = Signal.range(self.c.nbits)

    def test_shape(self):
        s1 = self.c.word_select(self.s, 2)
        self.assertEqual(s1.shape(), (2, False))

    def test_stride(self):
        s1 = self.c.word_select(self.s, 2)
        self.assertEqual(s1.stride, 2)

    def test_width_bad(self):
        with self.assertRaises(TypeError):
            self.c.word_select(self.s, 0)
        with self.assertRaises(TypeError):
            self.c.word_select(self.s, -1)

    def test_repr(self):
        s = self.c.word_select(self.s, 2)
        self.assertEqual(repr(s), "(part (const 8'd0) (sig s) 2 2)")


class CatTestCase(FHDLTestCase):
    def test_shape(self):
        c0 = Cat()
        self.assertEqual(c0.shape(), (0, False))
        c1 = Cat(Const(10))
        self.assertEqual(c1.shape(), (4, False))
        c2 = Cat(Const(10), Const(1))
        self.assertEqual(c2.shape(), (5, False))
        c3 = Cat(Const(10), Const(1), Const(0))
        self.assertEqual(c3.shape(), (6, False))

    def test_repr(self):
        c1 = Cat(Const(10), Const(1))
        self.assertEqual(repr(c1), "(cat (const 4'd10) (const 1'd1))")


class ReplTestCase(FHDLTestCase):
    def test_shape(self):
        s1 = Repl(Const(10), 3)
        self.assertEqual(s1.shape(), (12, False))
        s2 = Repl(Const(10), 0)
        self.assertEqual(s2.shape(), (0, False))

    def test_count_wrong(self):
        with self.assertRaises(TypeError):
            Repl(Const(10), -1)
        with self.assertRaises(TypeError):
            Repl(Const(10), "str")

    def test_repr(self):
        s = Repl(Const(10), 3)
        self.assertEqual(repr(s), "(repl (const 4'd10) 3)")


class ArrayTestCase(FHDLTestCase):
    def test_acts_like_array(self):
        a = Array([1, 2, 3])
        self.assertSequenceEqual(a, [1, 2, 3])
        self.assertEqual(a[1], 2)
        a[1] = 4
        self.assertSequenceEqual(a, [1, 4, 3])
        del a[1]
        self.assertSequenceEqual(a, [1, 3])
        a.insert(1, 2)
        self.assertSequenceEqual(a, [1, 2, 3])

    def test_becomes_immutable(self):
        a = Array([1, 2, 3])
        s1 = Signal.range(len(a))
        s2 = Signal.range(len(a))
        v1 = a[s1]
        v2 = a[s2]
        with self.assertRaisesRegex(
                ValueError,
                regex=
                r"^Array can no longer be mutated after it was indexed with a value at "
        ):
            a[1] = 2
        with self.assertRaisesRegex(
                ValueError,
                regex=
                r"^Array can no longer be mutated after it was indexed with a value at "
        ):
            del a[1]
        with self.assertRaisesRegex(
                ValueError,
                regex=
                r"^Array can no longer be mutated after it was indexed with a value at "
        ):
            a.insert(1, 2)

    def test_repr(self):
        a = Array([1, 2, 3])
        self.assertEqual(repr(a), "(array mutable [1, 2, 3])")
        s = Signal.range(len(a))
        v = a[s]
        self.assertEqual(repr(a), "(array [1, 2, 3])")


class ArrayProxyTestCase(FHDLTestCase):
    def test_index_shape(self):
        m = Array(Array(x * y for y in range(1, 4)) for x in range(1, 4))
        a = Signal.range(3)
        b = Signal.range(3)
        v = m[a][b]
        self.assertEqual(v.shape(), (4, False))

    def test_attr_shape(self):
        from collections import namedtuple
        pair = namedtuple("pair", ("p", "n"))
        a = Array(pair(i, -i) for i in range(10))
        s = Signal.range(len(a))
        v = a[s]
        self.assertEqual(v.p.shape(), (4, False))
        self.assertEqual(v.n.shape(), (6, True))

    def test_repr(self):
        a = Array([1, 2, 3])
        s = Signal.range(3)
        v = a[s]
        self.assertEqual(repr(v), "(proxy (array [1, 2, 3]) (sig s))")


class SignalTestCase(FHDLTestCase):
    def test_shape(self):
        s1 = Signal()
        self.assertEqual(s1.shape(), (1, False))
        s2 = Signal(2)
        self.assertEqual(s2.shape(), (2, False))
        s3 = Signal((2, False))
        self.assertEqual(s3.shape(), (2, False))
        s4 = Signal((2, True))
        self.assertEqual(s4.shape(), (2, True))
        s5 = Signal(0)
        self.assertEqual(s5.shape(), (0, False))
        s6 = Signal.range(16)
        self.assertEqual(s6.shape(), (4, False))
        s7 = Signal.range(4, 16)
        self.assertEqual(s7.shape(), (4, False))
        s8 = Signal.range(-4, 16)
        self.assertEqual(s8.shape(), (5, True))
        s9 = Signal.range(-20, 16)
        self.assertEqual(s9.shape(), (6, True))
        s10 = Signal.range(0)
        self.assertEqual(s10.shape(), (1, False))
        s11 = Signal.range(1)
        self.assertEqual(s11.shape(), (1, False))
        # deprecated
        with warnings.catch_warnings():
            warnings.filterwarnings(
                action="ignore", category=DeprecationWarning)
            d6 = Signal(max=16)
            self.assertEqual(d6.shape(), (4, False))
            d7 = Signal(min=4, max=16)
            self.assertEqual(d7.shape(), (4, False))
            d8 = Signal(min=-4, max=16)
            self.assertEqual(d8.shape(), (5, True))
            d9 = Signal(min=-20, max=16)
            self.assertEqual(d9.shape(), (6, True))
            d10 = Signal(max=1)
            self.assertEqual(d10.shape(), (0, False))

    def test_shape_bad(self):
        with self.assertRaises(
                TypeError,
                msg="Width must be a non-negative integer, not '-10'"):
            Signal(-10)

    def test_min_max_deprecated(self):
        with self.assertWarns(
                DeprecationWarning,
                msg=
                "instead of `Signal(min=0, max=10)`, use `Signal.range(0, 10)`"
        ):
            Signal(max=10)
        with warnings.catch_warnings():
            warnings.filterwarnings(
                action="ignore", category=DeprecationWarning)
            with self.assertRaises(
                    ValueError,
                    msg=
                    "Lower bound 10 should be less or equal to higher bound 4"
            ):
                Signal(min=10, max=4)
            with self.assertRaises(
                    ValueError,
                    msg="Only one of bits/signedness or bounds may be specified"
            ):
                Signal(2, min=10)

    def test_name(self):
        s1 = Signal()
        self.assertEqual(s1.name, "s1")
        s2 = Signal(name="sig")
        self.assertEqual(s2.name, "sig")

    def test_name_bad(self):
        with self.assertRaises(
                TypeError, msg="Name must be a string, not 'True'"):
            # A common typo: forgetting to put parens around width and signedness
            Signal(1, True)

    def test_reset(self):
        s1 = Signal(4, reset=0b111, reset_less=True)
        self.assertEqual(s1.reset, 0b111)
        self.assertEqual(s1.reset_less, True)

    def test_reset_narrow(self):
        with self.assertWarns(
                SyntaxWarning,
                msg=
                "Reset value 8 requires 4 bits to represent, but the signal only has 3 bits"
        ):
            Signal(3, reset=8)
        with self.assertWarns(
                SyntaxWarning,
                msg=
                "Reset value 4 requires 4 bits to represent, but the signal only has 3 bits"
        ):
            Signal((3, True), reset=4)
        with self.assertWarns(
                SyntaxWarning,
                msg=
                "Reset value -5 requires 4 bits to represent, but the signal only has 3 bits"
        ):
            Signal((3, True), reset=-5)

    def test_attrs(self):
        s1 = Signal()
        self.assertEqual(s1.attrs, {})
        s2 = Signal(attrs={"no_retiming": True})
        self.assertEqual(s2.attrs, {"no_retiming": True})

    def test_repr(self):
        s1 = Signal()
        self.assertEqual(repr(s1), "(sig s1)")

    def test_like(self):
        s1 = Signal.like(Signal(4))
        self.assertEqual(s1.shape(), (4, False))
        s2 = Signal.like(Signal.range(-15, 1))
        self.assertEqual(s2.shape(), (5, True))
        s3 = Signal.like(Signal(4, reset=0b111, reset_less=True))
        self.assertEqual(s3.reset, 0b111)
        self.assertEqual(s3.reset_less, True)
        s4 = Signal.like(Signal(attrs={"no_retiming": True}))
        self.assertEqual(s4.attrs, {"no_retiming": True})
        s5 = Signal.like(Signal(decoder=str))
        self.assertEqual(s5.decoder, str)
        s6 = Signal.like(10)
        self.assertEqual(s6.shape(), (4, False))
        s7 = [Signal.like(Signal(4))][0]
        self.assertEqual(s7.name, "$like")
        s8 = Signal.like(s1, name_suffix="_ff")
        self.assertEqual(s8.name, "s1_ff")

    def test_decoder(self):
        class Color(Enum):
            RED = 1
            BLUE = 2

        s = Signal(decoder=Color)
        self.assertEqual(s.decoder(1), "RED/1")
        self.assertEqual(s.decoder(3), "3")


class ClockSignalTestCase(FHDLTestCase):
    def test_domain(self):
        s1 = ClockSignal()
        self.assertEqual(s1.domain, "sync")
        s2 = ClockSignal("pix")
        self.assertEqual(s2.domain, "pix")

        with self.assertRaises(
                TypeError, msg="Clock domain name must be a string, not '1'"):
            ClockSignal(1)

    def test_shape(self):
        self.assertEqual(ClockSignal().shape(), (1, False))

    def test_repr(self):
        s1 = ClockSignal()
        self.assertEqual(repr(s1), "(clk sync)")

    def test_wrong_name_comb(self):
        with self.assertRaises(
                ValueError, msg="Domain 'comb' does not have a clock"):
            ClockSignal("comb")


class ResetSignalTestCase(FHDLTestCase):
    def test_domain(self):
        s1 = ResetSignal()
        self.assertEqual(s1.domain, "sync")
        s2 = ResetSignal("pix")
        self.assertEqual(s2.domain, "pix")

        with self.assertRaises(
                TypeError, msg="Clock domain name must be a string, not '1'"):
            ResetSignal(1)

    def test_shape(self):
        self.assertEqual(ResetSignal().shape(), (1, False))

    def test_repr(self):
        s1 = ResetSignal()
        self.assertEqual(repr(s1), "(rst sync)")

    def test_wrong_name_comb(self):
        with self.assertRaises(
                ValueError, msg="Domain 'comb' does not have a reset"):
            ResetSignal("comb")


class MockUserValue(UserValue):
    def __init__(self, lowered):
        super().__init__()
        self.lower_count = 0
        self.lowered = lowered

    def lower(self):
        self.lower_count += 1
        return self.lowered


class UserValueTestCase(FHDLTestCase):
    def test_shape(self):
        uv = MockUserValue(1)
        self.assertEqual(uv.shape(), (1, False))
        uv.lowered = 2
        self.assertEqual(uv.shape(), (1, False))
        self.assertEqual(uv.lower_count, 1)


class SampleTestCase(FHDLTestCase):
    def test_const(self):
        s = Sample(1, 1, "sync")
        self.assertEqual(s.shape(), (1, False))

    def test_signal(self):
        s1 = Sample(Signal(2), 1, "sync")
        self.assertEqual(s1.shape(), (2, False))
        s2 = Sample(ClockSignal(), 1, "sync")
        s3 = Sample(ResetSignal(), 1, "sync")

    def test_wrong_value_operator(self):
        with self.assertRaises(
                TypeError, "Sampled value must be a signal or a constant, not "
                "(+ (sig $signal) (const 1'd1))"):
            Sample(Signal() + 1, 1, "sync")

    def test_wrong_clocks_neg(self):
        with self.assertRaises(ValueError,
                               "Cannot sample a value 1 cycles in the future"):
            Sample(Signal(), -1, "sync")

    def test_wrong_domain(self):
        with self.assertRaises(TypeError,
                               "Domain name must be a string or None, not 0"):
            Sample(Signal(), 1, 0)


class InitialTestCase(FHDLTestCase):
    def test_initial(self):
        i = Initial()
        self.assertEqual(i.shape(), (1, False))<|MERGE_RESOLUTION|>--- conflicted
+++ resolved
@@ -65,22 +65,14 @@
     def test_matches_int(self):
         s = Const(0b101)  # 3'd5
         m = s.matches(6)
-<<<<<<< HEAD
         self.assertEqual(repr(m), "(r| (cat (== (const 3'd5) (const 3'd6))))")
-=======
-        self.assertEqual(repr(m), "(== (const 3'd5) (const 3'd6))")
->>>>>>> b63bc17d
 
     def test_matches_str(self):
         s = Const(0b101)  # 3'd5
         p = "10-"  # mask 3'd6, comparand 3'd4
         m = s.matches(p)
         self.assertEqual(
-<<<<<<< HEAD
             repr(m), "(r| (cat (== (& (const 3'd5) (const 3'd6)) (const 3'd4))))")
-=======
-            repr(m), "(== (& (const 3'd5) (const 3'd6)) (const 3'd4))")
->>>>>>> b63bc17d
 
     def test_matches_str_wrong_size(self):
         with self.assertRaises(
@@ -113,21 +105,13 @@
         m = s.matches(6, 7)
         self.assertEqual(
             repr(m),
-<<<<<<< HEAD
             "(r| (cat (== (const 3'd5) (const 3'd6)) (== (const 3'd5) (const 3'd7))))"
-=======
-            "(| (== (const 3'd5) (const 3'd6)) (== (const 3'd5) (const 3'd7)))"
->>>>>>> b63bc17d
         )
 
     def test_matches_empty(self):
         s = Const(0b101)  #3'd5
         m = s.matches()
-<<<<<<< HEAD
         self.assertEqual(repr(m), "(r| (cat ))")
-=======
-        self.assertEqual(repr(m), "0")
->>>>>>> b63bc17d
 
 
 class ConstTestCase(FHDLTestCase):
