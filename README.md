--- conflicted
+++ resolved
@@ -14,13 +14,7 @@
 
 nMigen is based on [Migen][], a hardware description language developed by [M-Labs][]. Although Migen works very well in production, its design could be improved in many fundamental ways, and nMigen reimplements Migen concepts from scratch to do so. nMigen also provides an extensive [compatibility layer](#migration-from-migen) that makes it possible to build and simulate most Migen designs unmodified, as well as integrate modules written for Migen and nMigen.
 
-<<<<<<< HEAD
-nMigen is designed for Python 3.6 and newer. nMigen's Verilog backend requires [Yosys][] 0.9 or a newer version.
-
 The development of nMigen has been supported by [M-Labs][] and [LambdaConcept][].
-=======
-The development of nMigen has been supported by [SymbioticEDA][], [LambdaConcept][] and [M-Labs][].
->>>>>>> 12c79025
 
 [migen]: https://m-labs.hk/migen
 [yosys]: http://www.clifford.at/yosys/
@@ -71,7 +65,7 @@
 
 ### Community
 
-nMigen has a dedicated IRC channel, [#nmigen at freenode.net](https://webchat.freenode.net/?channels=nmigen). Feel free to join to ask questions about using nMigen or discuss ongoing development of nMigen and its related projects.
+nMigen discussions take place on the M-Labs IRC channel, [#m-labs at freenode.net](https://webchat.freenode.net/?channels=m-labs). Feel free to join to ask questions about using nMigen or discuss ongoing development of nMigen and its related projects.
 
 ### License
 
@@ -79,10 +73,7 @@
 
 Even though we do not require you to do so, these things are awesome, so please do them if possible:
   * tell us that you are using nMigen
-<<<<<<< HEAD
   * put the [nMigen logo](doc/nmigen_logo.svg) on the page of a product using it, with a link to https://nmigen.org
-=======
->>>>>>> 12c79025
   * cite nMigen in publications related to research it has helped
   * send us feedback and suggestions for improvements
   * send us bug reports when something goes wrong
